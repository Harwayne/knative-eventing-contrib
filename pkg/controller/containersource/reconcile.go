/*
Copyright 2018 The Knative Authors

Licensed under the Apache License, Version 2.0 (the "License");
you may not use this file except in compliance with the License.
You may obtain a copy of the License at

    http://www.apache.org/licenses/LICENSE-2.0

Unless required by applicable law or agreed to in writing, software
distributed under the License is distributed on an "AS IS" BASIS,
WITHOUT WARRANTIES OR CONDITIONS OF ANY KIND, either express or implied.
See the License for the specific language governing permissions and
limitations under the License.
*/

package containersource

import (
	"context"
	"github.com/knative/eventing-sources/pkg/controller/sdk"
	"go.uber.org/zap"
	"k8s.io/client-go/rest"
	"strings"

	"github.com/knative/eventing-sources/pkg/apis/sources/v1alpha1"
	"github.com/knative/eventing-sources/pkg/controller/containersource/resources"
	"github.com/knative/pkg/logging"
	appsv1 "k8s.io/api/apps/v1"
	corev1 "k8s.io/api/core/v1"
	"k8s.io/apimachinery/pkg/api/errors"
	"k8s.io/apimachinery/pkg/api/meta"
	metav1 "k8s.io/apimachinery/pkg/apis/meta/v1"
	"k8s.io/apimachinery/pkg/labels"
	"k8s.io/apimachinery/pkg/runtime"
	"k8s.io/apimachinery/pkg/runtime/schema"
	"k8s.io/client-go/dynamic"
	"k8s.io/client-go/tools/record"
	"sigs.k8s.io/controller-runtime/pkg/client"
	"sigs.k8s.io/controller-runtime/pkg/controller/controllerutil"
)

type reconciler struct {
	client        client.Client
	scheme        *runtime.Scheme
	dynamicClient dynamic.Interface
	recorder      record.EventRecorder
}

// Reconcile compares the actual state with the desired, and attempts to
// converge the two.
func (r *reconciler) Reconcile(ctx context.Context, object runtime.Object) (runtime.Object, error) {
	logger := logging.FromContext(ctx)

	source, ok := object.(*v1alpha1.ContainerSource)
	if !ok {
		logger.Errorf("could not find container source %v\n", object)
		return object, nil
	}

	// See if the source has been deleted
	accessor, err := meta.Accessor(source)
	if err != nil {
		logger.Warnf("Failed to get metadata accessor: %s", zap.Error(err))
		return object, err
	}
	// No need to reconcile if the source has been marked for deletion.
	deletionTimestamp := accessor.GetDeletionTimestamp()
	if deletionTimestamp != nil {
		return object, nil
	}

	source.Status.InitializeConditions()

	args := &resources.ContainerArguments{
		Name:      source.Name,
		Namespace: source.Namespace,
		Image:     source.Spec.Image,
		Args:      source.Spec.Args,
	}

	if uri, ok := sinkArg(source); ok {
		args.SinkInArgs = true
		source.Status.MarkSink(uri)
	} else {
<<<<<<< HEAD
		uri, err :=(&sdk.SinkUri{}).Get(ctx, source.Namespace, source.Spec.Sink, r.dynamicClient)
=======
		uri, err := sdk.GetSinkUri(ctx, r.dynamicClient, source.Spec.Sink, source.Namespace)
>>>>>>> 8725eaaa
		if err != nil {
			source.Status.MarkNoSink("NotFound", "")
			return source, err
		}
		source.Status.MarkSink(uri)
		args.Sink = uri
	}

	deploy, err := r.getDeployment(ctx, source)
	if err != nil {
		if errors.IsNotFound(err) {
			deploy, err = r.createDeployment(ctx, source, nil, args)
			if err != nil {
				r.recorder.Eventf(source, corev1.EventTypeNormal, "DeploymentBlocked", "waiting for %v", err)
				return object, err
			}
			r.recorder.Eventf(source, corev1.EventTypeNormal, "Deployed", "Created deployment %q", deploy.Name)
			source.Status.MarkDeploying("Deploying", "Created deployment %s", args.Name)
		} else {
			return source, err
		}
	} else {
		if deploy.Status.ReadyReplicas > 0 {
			source.Status.MarkDeployed()
		}
	}

	return source, nil
}

func sinkArg(source *v1alpha1.ContainerSource) (string, bool) {
	for _, a := range source.Spec.Args {
		if strings.HasPrefix(a, "--sink=") {
			return strings.Replace(a, "--sink=", "", -1), true
		}
	}
	return "", false
}

<<<<<<< HEAD


=======
>>>>>>> 8725eaaa
func (r *reconciler) getDeployment(ctx context.Context, source *v1alpha1.ContainerSource) (*appsv1.Deployment, error) {
	logger := logging.FromContext(ctx)

	list := &appsv1.DeploymentList{}
	err := r.client.List(
		ctx,
		&client.ListOptions{
			Namespace:     source.Namespace,
			LabelSelector: labels.Everything(),
			// TODO this is here because the fake client needs it.
			// Remove this when it's no longer needed.
			Raw: &metav1.ListOptions{
				TypeMeta: metav1.TypeMeta{
					APIVersion: appsv1.SchemeGroupVersion.String(),
					Kind:       "Deployment",
				},
			},
		},
		list)
	if err != nil {
		logger.Errorf("Unable to list deployments: %v", zap.Error(err))
		return nil, err
	}
	for _, c := range list.Items {
		if metav1.IsControlledBy(&c, source) {
			return &c, nil
		}
	}
	return nil, errors.NewNotFound(schema.GroupResource{}, "")
}

func (r *reconciler) createDeployment(ctx context.Context, source *v1alpha1.ContainerSource, org *appsv1.Deployment, args *resources.ContainerArguments) (*appsv1.Deployment, error) {
	deployment := resources.MakeDeployment(org, args)

	if err := controllerutil.SetControllerReference(source, deployment, r.scheme); err != nil {
		return nil, err
	}

	if err := r.client.Create(ctx, deployment); err != nil {
		return nil, err
	}
	return deployment, nil
}

func (r *reconciler) InjectClient(c client.Client) error {
	r.client = c
	return nil
}

func (r *reconciler) InjectConfig(c *rest.Config) error {
	var err error
	r.dynamicClient, err = dynamic.NewForConfig(c)
	return err
}<|MERGE_RESOLUTION|>--- conflicted
+++ resolved
@@ -83,11 +83,7 @@
 		args.SinkInArgs = true
 		source.Status.MarkSink(uri)
 	} else {
-<<<<<<< HEAD
-		uri, err :=(&sdk.SinkUri{}).Get(ctx, source.Namespace, source.Spec.Sink, r.dynamicClient)
-=======
 		uri, err := sdk.GetSinkUri(ctx, r.dynamicClient, source.Spec.Sink, source.Namespace)
->>>>>>> 8725eaaa
 		if err != nil {
 			source.Status.MarkNoSink("NotFound", "")
 			return source, err
@@ -127,11 +123,6 @@
 	return "", false
 }
 
-<<<<<<< HEAD
-
-
-=======
->>>>>>> 8725eaaa
 func (r *reconciler) getDeployment(ctx context.Context, source *v1alpha1.ContainerSource) (*appsv1.Deployment, error) {
 	logger := logging.FromContext(ctx)
 
