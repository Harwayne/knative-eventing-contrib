# Copyright 2019 The Knative Authors
#
# Licensed under the Apache License, Version 2.0 (the "License");
# you may not use this file except in compliance with the License.
# You may obtain a copy of the License at
#
#     http://www.apache.org/licenses/LICENSE-2.0
#
# Unless required by applicable law or agreed to in writing, software
# distributed under the License is distributed on an "AS IS" BASIS,
# WITHOUT WARRANTIES OR CONDITIONS OF ANY KIND, either express or implied.
# See the License for the specific language governing permissions and
# limitations under the License.

apiVersion: rbac.authorization.k8s.io/v1
kind: ClusterRole
metadata:
  name: eventing-sources-kafka-controller
rules:

- apiGroups:
  - sources.eventing.knative.dev
  resources:
  - kafkasources
  - kafkasources/finalizers
  verbs: &everything
  - get
  - list
  - watch
  - create
  - update
  - patch
  - delete

- apiGroups:
  - sources.eventing.knative.dev
  resources:
  - kafkasources/status
  verbs:
  - get
  - update
  - patch

- apiGroups:
  - apps
  resources:
  - deployments
  verbs: *everything

- apiGroups:
  - ""
  resources:
  - pods
  - services
  - endpoints
  - persistentvolumeclaims
  - events
  - configmaps
  - secrets
  verbs: *everything
<<<<<<< HEAD
=======

- apiGroups:
  - eventing.knative.dev
  resources:
  - channels
  - services
  - brokers
  - eventtypes
  verbs: *everything

- apiGroups:
  - serving.knative.dev
  resources:
  - services
  - routes
  verbs: *everything
>>>>>>> c8a44cff
<|MERGE_RESOLUTION|>--- conflicted
+++ resolved
@@ -58,8 +58,6 @@
   - configmaps
   - secrets
   verbs: *everything
-<<<<<<< HEAD
-=======
 
 - apiGroups:
   - eventing.knative.dev
@@ -76,4 +74,3 @@
   - services
   - routes
   verbs: *everything
->>>>>>> c8a44cff
